--- conflicted
+++ resolved
@@ -1,17 +1,10 @@
 use anyhow::Result;
-<<<<<<< HEAD
 use bevy_animation::prelude::*;
 use bevy_asset::{AssetIoError, AssetLoader, AssetPath, Handle, LoadContext, LoadedAsset};
 use bevy_core::Name;
 use bevy_ecs::{bevy_utils::BoxedFuture, Entity, World, WorldBuilderSource};
 use bevy_math::prelude::*;
-use bevy_pbr::prelude::{PbrComponents, StandardMaterial};
-=======
-use bevy_asset::{AssetIoError, AssetLoader, AssetPath, LoadContext, LoadedAsset};
-use bevy_ecs::{bevy_utils::BoxedFuture, World, WorldBuilderSource};
-use bevy_math::Mat4;
 use bevy_pbr::prelude::{PbrBundle, StandardMaterial};
->>>>>>> 4fecb899
 use bevy_render::{
     camera::{
         Camera, CameraProjection, OrthographicProjection, PerspectiveProjection, VisibleEntities,
@@ -519,15 +512,11 @@
                 let material_label = material_label(&material);
                 let material_asset_path =
                     AssetPath::new_ref(load_context.path(), Some(&material_label));
-<<<<<<< HEAD
 
                 // print!("{}", "    ".repeat(depth));
                 // println!("-Mesh_{:?}_{}", mesh.name(), primitive.index());
 
-                parent.spawn(PbrComponents {
-=======
                 parent.spawn(PbrBundle {
->>>>>>> 4fecb899
                     mesh: load_context.get_handle(mesh_asset_path),
                     material: load_context.get_handle(material_asset_path),
                     ..Default::default()
