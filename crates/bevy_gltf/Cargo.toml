[package]
name = "bevy_gltf"
version = "0.3.0"
edition = "2018"
authors = [
    "Bevy Contributors <bevyengine@gmail.com>",
    "Carter Anderson <mcanders1@gmail.com>",
]
description = "Bevy Engine GLTF loading"
homepage = "https://bevyengine.org"
repository = "https://github.com/bevyengine/bevy"
license = "MIT"
keywords = ["bevy"]

[dependencies]
# bevy
bevy_core = { path = "../bevy_core", version = "0.3.0" }
bevy_app = { path = "../bevy_app", version = "0.3.0" }
bevy_asset = { path = "../bevy_asset", version = "0.3.0" }
bevy_ecs = { path = "../bevy_ecs", version = "0.3.0" }
bevy_pbr = { path = "../bevy_pbr", version = "0.3.0" }
bevy_reflect = { path = "../bevy_reflect", version = "0.3.0", features = ["bevy"] }
bevy_render = { path = "../bevy_render", version = "0.3.0" }
bevy_transform = { path = "../bevy_transform", version = "0.3.0" }
bevy_math = { path = "../bevy_math", version = "0.3.0" }
bevy_scene = { path = "../bevy_scene", version = "0.3.0" }

# bevy (contrib)
bevy_animation = { path = "../bevy_animation", version = "0.3.0" }

# other
<<<<<<< HEAD
gltf = { version = "0.15.2", default-features = false, features = ["names", "utils"] }
image = { version = "0.23", default-features = false }
=======
gltf = { version = "0.15.2", default-features = false, features = ["utils"] }
image = { version = "0.23.12", default-features = false }
>>>>>>> 9239621f
thiserror = "1.0"
anyhow = "1.0"
base64 = "0.12.3"<|MERGE_RESOLUTION|>--- conflicted
+++ resolved
@@ -29,13 +29,8 @@
 bevy_animation = { path = "../bevy_animation", version = "0.3.0" }
 
 # other
-<<<<<<< HEAD
 gltf = { version = "0.15.2", default-features = false, features = ["names", "utils"] }
 image = { version = "0.23", default-features = false }
-=======
-gltf = { version = "0.15.2", default-features = false, features = ["utils"] }
-image = { version = "0.23.12", default-features = false }
->>>>>>> 9239621f
 thiserror = "1.0"
 anyhow = "1.0"
 base64 = "0.12.3"